--- conflicted
+++ resolved
@@ -73,13 +73,8 @@
     d = {}
     d['spec'] = str(compiler.spec)
     d['paths'] = dict( (attr, getattr(compiler, attr, None)) for attr in _path_instance_vars )
-<<<<<<< HEAD
     d['operating_system'] = str(compiler.operating_system)
-    d['modules'] = compiler.modules
-=======
-    d['operating_system'] = compiler.operating_system.to_dict()
     d['modules'] = compiler.modules if compiler.modules else []
->>>>>>> 2fc9ac40
 
     if compiler.alias:
         d['alias'] = compiler.alias
@@ -236,14 +231,8 @@
         for items in config:
             if items['compiler']['spec'] != str(cspec):
                 continue
-<<<<<<< HEAD
             items = items['compiler']
-        
-=======
-            items = cmp
-            alias = aka
-
->>>>>>> 2fc9ac40
+
             if not ('paths' in items and all(n in items['paths'] for n in _path_instance_vars)):
                 raise InvalidCompilerConfigurationError(cspec)
 
@@ -266,7 +255,7 @@
             else:
                 operating_system = None
 
-            
+
             alias = items['alias'] if 'alias' in items else None
 
             flags = {}
