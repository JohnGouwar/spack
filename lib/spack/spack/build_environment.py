--- conflicted
+++ resolved
@@ -27,22 +27,20 @@
 Skimming this module is a nice way to get acquainted with the types of
 calls you can make from within the install() function.
 """
+import os
+import sys
+import shutil
 import multiprocessing
-import os
 import platform
-import shutil
-import sys
+from llnl.util.filesystem import *
 
 import spack
-<<<<<<< HEAD
+import llnl.util.tty as tty
+from llnl.util.filesystem import *
+from spack.environment import EnvironmentModifications, validate
 import spack.compilers as compilers
 import spack.compiler as Compiler
 from spack.util.executable import Executable, which
-=======
-import llnl.util.tty as tty
-from llnl.util.filesystem import *
-from spack.environment import EnvironmentModifications, validate
->>>>>>> dd84a575
 from spack.util.environment import *
 from spack.util.executable import Executable, which
 
@@ -64,15 +62,12 @@
 SPACK_SHORT_SPEC       = 'SPACK_SHORT_SPEC'
 SPACK_DEBUG_LOG_DIR    = 'SPACK_DEBUG_LOG_DIR'
 
-<<<<<<< HEAD
-=======
 
 # Platform-specific library suffix.
 dso_suffix = 'dylib' if sys.platform == 'darwin' else 'so'
 
 
 
->>>>>>> dd84a575
 class MakeExecutable(Executable):
     """Special callable executable object for make so the user can
        specify parallel or not on a per-invocation basis.  Using
@@ -98,16 +93,11 @@
         return super(MakeExecutable, self).__call__(*args, **kwargs)
 
 
-<<<<<<< HEAD
-def set_compiler_environment_variables(pkg):
-    assert(pkg.spec.concrete)
+def set_compiler_environment_variables(pkg, env):
+    assert pkg.spec.concrete
     compiler = pkg.compiler
     flags = pkg.spec.compiler_flags
 
-=======
-def set_compiler_environment_variables(pkg, env):
-    assert pkg.spec.concrete
->>>>>>> dd84a575
     # Set compiler variables used by CMake and autotools
     assert all(key in pkg.compiler.link_paths for key in ('cc', 'cxx', 'f77', 'fc'))
 
@@ -121,7 +111,6 @@
     env.set('FC', join_path(link_dir, pkg.compiler.link_paths['fc']))
 
     # Set SPACK compiler variables so that our wrapper knows what to call
-    compiler = pkg.compiler
     if compiler.cc:
         env.set('SPACK_CC', compiler.cc)
     if compiler.cxx:
@@ -130,19 +119,14 @@
         env.set('SPACK_F77', compiler.f77)
     if compiler.fc:
         env.set('SPACK_FC', compiler.fc)
-
-<<<<<<< HEAD
     # Add every valid compiler flag to the environment, prefaced by "SPACK_"
     for flag in spack.spec.FlagMap.valid_compiler_flags():
         # Concreteness guarantees key safety here
-        if flags[flag] != '':
-            os.environ['SPACK_'+flag.upper()] = ' '.join(f for f in flags[flag])
-
-    os.environ['SPACK_COMPILER_SPEC']  = str(pkg.spec.compiler)
-=======
+        if flags[flag] != []:
+            env.set('SPACK_'+flag.upper(), ' '.join(f for f in flags[flag]))
+
     env.set('SPACK_COMPILER_SPEC', str(pkg.spec.compiler))
     return env
->>>>>>> dd84a575
 
 
 def set_build_environment_variables(pkg, env):
